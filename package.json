{
  "name": "appium-ios-tuntap",
<<<<<<< HEAD
  "version": "0.0.4",
=======
  "version": "0.0.2",
>>>>>>> d3f8eb7d
  "description": "Native TUN/TAP interface module for Node.js",
  "main": "lib/index.js",
  "types": "lib/index.d.ts",
  "type": "module",
  "scripts": {
    "clean": "rm -rf build node_modules lib",
    "build": "npx tsc",
    "build:addon": "node-gyp rebuild",
    "prepare": "npm run build:addon && npm run build",
    "test": "sudo npm run test:integration && npm run test:unit",
    "test:unit": "sudo npx mocha 'test/tuntap-unit.spec.mjs' --exit --timeout 2m",
    "test:integration": "sudo npx mocha 'test/tuntap-integration.spec.mjs' --exit --timeout 2m"
  },
  "files": [
    "src/tuntap.cc",
    "lib",
    "build",
    "binding.gyp",
    "package.json",
    "README.md",
    "!.DS_Store",
    "CHANGELOG.md",
    "LICENSE"
  ],
  "author": {
    "name": "Appium Contributors",
    "url": "https://github.com/appium/appium-ios-tuntap"
  },
  "repository": {
    "type": "git",
    "url": "https://github.com/appium/appium-ios-tuntap.git"
  },
  "bugs": {
    "url": "https://github.com/appium/appium-ios-tuntap/issues"
  },
  "license": "Apache-2.0",
  "gypfile": true,
  "dependencies": {
    "node-addon-api": "^8.5.0",
    "typescript": "^5.8.3"
  },
  "devDependencies": {
    "@semantic-release/changelog": "^6.0.3",
<<<<<<< HEAD
    "@semantic-release/commit-analyzer": "^13.0.1",
    "@semantic-release/git": "^10.0.1",
    "@semantic-release/github": "^11.0.3",
    "@semantic-release/npm": "^12.0.2",
    "@semantic-release/release-notes-generator": "^14.0.3",
    "@types/node": "^22.15.30",
    "mocha": "^10.0.0",
    "semantic-release": "^24.2.7"
=======
    "@semantic-release/git": "^10.0.1",
    "@types/node": "^22.15.30",
    "conventional-changelog-conventionalcommits": "^9.0.0",
    "semantic-release": "^24.0.0"
>>>>>>> d3f8eb7d
  }
}<|MERGE_RESOLUTION|>--- conflicted
+++ resolved
@@ -1,10 +1,6 @@
 {
   "name": "appium-ios-tuntap",
-<<<<<<< HEAD
-  "version": "0.0.4",
-=======
   "version": "0.0.2",
->>>>>>> d3f8eb7d
   "description": "Native TUN/TAP interface module for Node.js",
   "main": "lib/index.js",
   "types": "lib/index.d.ts",
@@ -48,20 +44,9 @@
   },
   "devDependencies": {
     "@semantic-release/changelog": "^6.0.3",
-<<<<<<< HEAD
-    "@semantic-release/commit-analyzer": "^13.0.1",
-    "@semantic-release/git": "^10.0.1",
-    "@semantic-release/github": "^11.0.3",
-    "@semantic-release/npm": "^12.0.2",
-    "@semantic-release/release-notes-generator": "^14.0.3",
-    "@types/node": "^22.15.30",
-    "mocha": "^10.0.0",
-    "semantic-release": "^24.2.7"
-=======
     "@semantic-release/git": "^10.0.1",
     "@types/node": "^22.15.30",
     "conventional-changelog-conventionalcommits": "^9.0.0",
     "semantic-release": "^24.0.0"
->>>>>>> d3f8eb7d
   }
 }